--- conflicted
+++ resolved
@@ -3,11 +3,8 @@
     "files": "go.sum|^.secrets.baseline$",
     "lines": null
   },
-<<<<<<< HEAD
   "generated_at": "2021-06-23T07:34:47Z",
-=======
-  "generated_at": "2021-07-15T09:34:00Z",
->>>>>>> a0a504d6
+
   "plugins_used": [
     {
       "name": "AWSKeyDetector"
