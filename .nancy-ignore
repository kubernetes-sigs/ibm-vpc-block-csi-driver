--- conflicted
+++ resolved
@@ -1,10 +1,5 @@
 CVE-2020-8561 ## CWE-610: Externally Controlled Reference to a Resource in Another Sphere 
-<<<<<<< HEAD
 CVE-2021-25740 ## CWE-610: Externally Controlled Reference to a Resource in Another Sphere
 CVE-2021-25749 ## CWE-284: Applicable only for windows workloads
 sonatype-2022-6522 ## 1 non-CVE vuln [pkg:golang/k8s.io/apiserver@v0.26.3]
-=======
-CVE-2021-25740 ## CWE-610: Externally Controlled Reference to a Resource in Another Sphere 
-sonatype-2022-6522 ## 1 non-CVE vuln [pkg:golang/k8s.io/apiserver@v0.26.3]
-CVE-2021-25749 ## Windows workloads can run as ContainerAdministrator even when those workloads set the runAsNonRoot option to true.Fix not available in community till now.
->>>>>>> e98d15a5
+CVE-2021-25749 ## Windows workloads can run as ContainerAdministrator even when those workloads set the runAsNonRoot option to true.Fix not available in community till now.