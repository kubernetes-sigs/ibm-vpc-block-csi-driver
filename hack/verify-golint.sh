--- conflicted
+++ resolved
@@ -15,10 +15,6 @@
 # limitations under the License.
 
 set -euo pipefail
-<<<<<<< HEAD
-
-=======
->>>>>>> 564aa688
 curl -sSfL https://raw.githubusercontent.com/golangci/golangci-lint/master/install.sh | sh -s -- -b $(go env GOPATH)/bin latest
 if [[ -z "$(command -v golangci-lint)" ]]; then
   echo "Cannot find golangci-lint. Installing golangci-lint..."
