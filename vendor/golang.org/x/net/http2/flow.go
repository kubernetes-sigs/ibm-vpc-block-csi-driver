--- conflicted
+++ resolved
@@ -18,11 +18,7 @@
 	unsent int32
 }
 
-<<<<<<< HEAD
-// set sets the initial window.
-=======
 // init sets the initial window.
->>>>>>> 564aa688
 func (f *inflow) init(n int32) {
 	f.avail = n
 }
