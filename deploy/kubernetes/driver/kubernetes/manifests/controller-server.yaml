kind: Deployment
apiVersion: apps/v1
metadata:
  name: ibm-vpc-block-csi-controller
  namespace: kube-system
  labels:
    app: ibm-vpc-block-csi-controller
    addonmanager.kubernetes.io/mode: Reconcile
    app.kubernetes.io/name: ibm-vpc-block-csi-driver
spec:
  replicas: 1
  selector:
    matchLabels:
      app: ibm-vpc-block-csi-controller
      app.kubernetes.io/name: ibm-vpc-block-csi-driver
  template:
    metadata:
      annotations:
        prometheus.io/scrape: "true"
        prometheus.io/port: "9080"
        prometheus.io/path: "/metrics"
      labels:
        app: ibm-vpc-block-csi-controller
        app.kubernetes.io/name: ibm-vpc-block-csi-driver
    spec:
      priorityClassName: system-cluster-critical
      serviceAccountName: ibm-vpc-block-controller-sa
      securityContext:
        runAsNonRoot: true
        runAsUser: 2121
      containers:
        - name: csi-snapshotter
          image: MUSTPATCHWITHKUSTOMIZE
          imagePullPolicy: Always
          securityContext:
            privileged: false
            allowPrivilegeEscalation: false
          args:
            - "--v=5"
            - "--csi-address=/csi/csi.sock"
            - "--timeout=900s"
            - "--leader-election=false"
          resources:
            limits:
              cpu: "{{kube-system.addon-vpc-block-csi-driver-configmap.CSISnapshotterCPULimit}}{{^kube-system.addon-vpc-block-csi-driver-configmap.CSISnapshotterCPULimit}}80m{{/kube-system.addon-vpc-block-csi-driver-configmap.CSISnapshotterCPULimit}}"
              memory: "{{kube-system.addon-vpc-block-csi-driver-configmap.CSISnapshotterMemoryLimit}}{{^kube-system.addon-vpc-block-csi-driver-configmap.CSISnapshotterMemoryLimit}}160Mi{{/kube-system.addon-vpc-block-csi-driver-configmap.CSISnapshotterMemoryLimit}}"
            requests:
              cpu: "{{kube-system.addon-vpc-block-csi-driver-configmap.CSISnapshotterCPURequest}}{{^kube-system.addon-vpc-block-csi-driver-configmap.CSISnapshotterCPURequest}}20m{{/kube-system.addon-vpc-block-csi-driver-configmap.CSISnapshotterCPURequest}}"
              memory: "{{kube-system.addon-vpc-block-csi-driver-configmap.CSISnapshotterMemoryRequest}}{{^kube-system.addon-vpc-block-csi-driver-configmap.CSISnapshotterMemoryRequest}}40Mi{{/kube-system.addon-vpc-block-csi-driver-configmap.CSISnapshotterMemoryRequest}}"
          volumeMounts:
            - name: socket-dir
              mountPath: /csi
        - name: csi-provisioner
          image: MUSTPATCHWITHKUSTOMIZE
          imagePullPolicy: Always
          securityContext:
            privileged: false
            allowPrivilegeEscalation: false
          args:
            - "--v=5"
            - "--csi-address=$(ADDRESS)"
            - "--timeout=600s"
            - "--feature-gates=Topology=true"
          env:
            - name: ADDRESS
              value: /csi/csi.sock
          resources:
            limits:
              cpu: "{{kube-system.addon-vpc-block-csi-driver-configmap.CSIProvisionerCPULimit}}{{^kube-system.addon-vpc-block-csi-driver-configmap.CSIProvisionerCPULimit}}80m{{/kube-system.addon-vpc-block-csi-driver-configmap.CSIProvisionerCPULimit}}"
              memory: "{{kube-system.addon-vpc-block-csi-driver-configmap.CSIProvisionerMemoryLimit}}{{^kube-system.addon-vpc-block-csi-driver-configmap.CSIProvisionerMemoryLimit}}160Mi{{/kube-system.addon-vpc-block-csi-driver-configmap.CSIProvisionerMemoryLimit}}"
            requests:
              cpu: "{{kube-system.addon-vpc-block-csi-driver-configmap.CSIProvisionerCPURequest}}{{^kube-system.addon-vpc-block-csi-driver-configmap.CSIProvisionerCPURequest}}20m{{/kube-system.addon-vpc-block-csi-driver-configmap.CSIProvisionerCPURequest}}"
              memory: "{{kube-system.addon-vpc-block-csi-driver-configmap.CSIProvisionerMemoryRequest}}{{^kube-system.addon-vpc-block-csi-driver-configmap.CSIProvisionerMemoryRequest}}40Mi{{/kube-system.addon-vpc-block-csi-driver-configmap.CSIProvisionerMemoryRequest}}"
          volumeMounts:
            - name: socket-dir
              mountPath: /csi
        - name: csi-resizer
          image: MUSTPATCHWITHKUSTOMIZE
          imagePullPolicy: Always
          securityContext:
            privileged: false
            allowPrivilegeEscalation: false
          args:
            - "--v=5"
            - "--csi-address=$(ADDRESS)"
            - "--timeout=600s"
            - "--handle-volume-inuse-error=false"
          env:
            - name: ADDRESS
              value: /csi/csi.sock
          resources:
            limits:
              cpu: "{{kube-system.addon-vpc-block-csi-driver-configmap.CSIResizerCPULimit}}{{^kube-system.addon-vpc-block-csi-driver-configmap.CSIResizerCPULimit}}80m{{/kube-system.addon-vpc-block-csi-driver-configmap.CSIResizerCPULimit}}"
              memory: "{{kube-system.addon-vpc-block-csi-driver-configmap.CSIResizerMemoryLimit}}{{^kube-system.addon-vpc-block-csi-driver-configmap.CSIResizerMemoryLimit}}160Mi{{/kube-system.addon-vpc-block-csi-driver-configmap.CSIResizerMemoryLimit}}"
            requests:
              cpu: "{{kube-system.addon-vpc-block-csi-driver-configmap.CSIResizerCPURequest}}{{^kube-system.addon-vpc-block-csi-driver-configmap.CSIResizerCPURequest}}20m{{/kube-system.addon-vpc-block-csi-driver-configmap.CSIResizerCPURequest}}"
              memory: "{{kube-system.addon-vpc-block-csi-driver-configmap.CSIResizerMemoryRequest}}{{^kube-system.addon-vpc-block-csi-driver-configmap.CSIResizerMemoryRequest}}40Mi{{/kube-system.addon-vpc-block-csi-driver-configmap.CSIResizerMemoryRequest}}"
          volumeMounts:
            - name: socket-dir
              mountPath: /csi
        - name: csi-attacher
          image: MUSTPATCHWITHKUSTOMIZE
          securityContext:
            privileged: false
            allowPrivilegeEscalation: false
          args:
            - "--v=5"
            - "--csi-address=/csi/csi.sock"
            - "--timeout=900s"
            - "--worker-threads={{kube-system.addon-vpc-block-csi-driver-configmap.AttacherWorkerThreads}}{{^kube-system.addon-vpc-block-csi-driver-configmap.AttacherWorkerThreads}}15{{/kube-system.addon-vpc-block-csi-driver-configmap.AttacherWorkerThreads}}"
            - "--kube-api-qps={{kube-system.addon-vpc-block-csi-driver-configmap.AttacherKubeAPIQPS}}{{^kube-system.addon-vpc-block-csi-driver-configmap.AttacherKubeAPIQPS}}5{{/kube-system.addon-vpc-block-csi-driver-configmap.AttacherKubeAPIQPS}}"
            - "--kube-api-burst={{kube-system.addon-vpc-block-csi-driver-configmap.AttacherKubeAPIBurst}}{{^kube-system.addon-vpc-block-csi-driver-configmap.AttacherKubeAPIBurst}}10{{/kube-system.addon-vpc-block-csi-driver-configmap.AttacherKubeAPIBurst}}"
          resources:
            limits:
              cpu: "{{kube-system.addon-vpc-block-csi-driver-configmap.CSIAttacherCPULimit}}{{^kube-system.addon-vpc-block-csi-driver-configmap.CSIAttacherCPULimit}}60m{{/kube-system.addon-vpc-block-csi-driver-configmap.CSIAttacherCPULimit}}"
              memory: "{{kube-system.addon-vpc-block-csi-driver-configmap.CSIAttacherMemoryLimit}}{{^kube-system.addon-vpc-block-csi-driver-configmap.CSIAttacherMemoryLimit}}120Mi{{/kube-system.addon-vpc-block-csi-driver-configmap.CSIAttacherMemoryLimit}}"
            requests:
              cpu: "{{kube-system.addon-vpc-block-csi-driver-configmap.CSIAttacherCPURequest}}{{^kube-system.addon-vpc-block-csi-driver-configmap.CSIAttacherCPURequest}}15m{{/kube-system.addon-vpc-block-csi-driver-configmap.CSIAttacherCPURequest}}"
              memory: "{{kube-system.addon-vpc-block-csi-driver-configmap.CSIAttacherMemoryRequest}}{{^kube-system.addon-vpc-block-csi-driver-configmap.CSIAttacherMemoryRequest}}30Mi{{/kube-system.addon-vpc-block-csi-driver-configmap.CSIAttacherMemoryRequest}}"
          volumeMounts:
            - name: socket-dir
              mountPath: /csi
        - name: iks-vpc-block-driver
          image: MUSTPATCHWITHKUSTOMIZE
          imagePullPolicy: Always
          securityContext:
            privileged: false
            allowPrivilegeEscalation: false
          args:
            - "--v=5"
            - "--endpoint=$(CSI_ENDPOINT)"
            - "--lock_enabled=false"
            - "--sidecarEndpoint=$(SIDECAREP)"
          envFrom:
          - configMapRef:
              name: ibm-vpc-block-csi-configmap
          env:
            - name: POD_NAME
              valueFrom:
                fieldRef:
                  fieldPath: metadata.name
            - name: POD_NAMESPACE
              valueFrom:
                fieldRef:
                  fieldPath: metadata.namespace
            - name: KUBE_NODE_NAME
              valueFrom:
                fieldRef:
                  fieldPath: spec.nodeName
            - name: MAX_VPC_RETRY_ATTEMPT
              value: "{{kube-system.addon-vpc-block-csi-driver-configmap.AttachDetachMaxRetryAttempt}}{{^kube-system.addon-vpc-block-csi-driver-configmap.AttachDetachMaxRetryAttempt}}46{{/kube-system.addon-vpc-block-csi-driver-configmap.AttachDetachMaxRetryAttempt}}"
            - name: MIN_VPC_RETRY_INTERVAL
              value: "{{kube-system.addon-vpc-block-csi-driver-configmap.AttachDetachMinRetryGAP}}{{^kube-system.addon-vpc-block-csi-driver-configmap.AttachDetachMinRetryGAP}}3{{/kube-system.addon-vpc-block-csi-driver-configmap.AttachDetachMinRetryGAP}}"
            - name: MIN_VPC_RETRY_INTERVAL_ATTEMPT
              value: "{{kube-system.addon-vpc-block-csi-driver-configmap.AttachDetachMinRetryAttempt}}{{^kube-system.addon-vpc-block-csi-driver-configmap.AttachDetachMinRetryAttempt}}3{{/kube-system.addon-vpc-block-csi-driver-configmap.AttachDetachMinRetryAttempt}}"
          resources:
            limits:
              cpu: "{{kube-system.addon-vpc-block-csi-driver-configmap.BlockDriverCPULimit}}{{^kube-system.addon-vpc-block-csi-driver-configmap.BlockDriverCPULimit}}300m{{/kube-system.addon-vpc-block-csi-driver-configmap.BlockDriverCPULimit}}"
              memory: "{{kube-system.addon-vpc-block-csi-driver-configmap.BlockDriverMemoryLimit}}{{^kube-system.addon-vpc-block-csi-driver-configmap.BlockDriverMemoryLimit}}600Mi{{/kube-system.addon-vpc-block-csi-driver-configmap.BlockDriverMemoryLimit}}"
            requests:
              cpu: "{{kube-system.addon-vpc-block-csi-driver-configmap.BlockDriverCPURequest}}{{^kube-system.addon-vpc-block-csi-driver-configmap.BlockDriverCPURequest}}75m{{/kube-system.addon-vpc-block-csi-driver-configmap.BlockDriverCPURequest}}"
              memory: "{{kube-system.addon-vpc-block-csi-driver-configmap.BlockDriverMemoryRequest}}{{^kube-system.addon-vpc-block-csi-driver-configmap.BlockDriverMemoryRequest}}150Mi{{/kube-system.addon-vpc-block-csi-driver-configmap.BlockDriverMemoryRequest}}"
          ports:
            - name: healthz
              containerPort: 9808
              protocol: TCP
          livenessProbe:
            httpGet:
              path: /healthz
              port: healthz
            initialDelaySeconds: 10
            timeoutSeconds: 3
            periodSeconds: 10
            failureThreshold: 5
          volumeMounts:
            - name: socket-dir
              mountPath: /csi
            - name: customer-auth
              readOnly: true
              mountPath: /etc/storage_ibmc
            - mountPath: /var/run/secrets/tokens
              name: vault-token
        - name: liveness-probe
          image: MUSTPATCHWITHKUSTOMIZE
          securityContext:
            privileged: false
            allowPrivilegeEscalation: false
          args:
            - --csi-address=/csi/csi.sock
          resources:
            limits:
              cpu: "{{kube-system.addon-vpc-block-csi-driver-configmap.LivenessProbeCPULimit}}{{^kube-system.addon-vpc-block-csi-driver-configmap.LivenessProbeCPULimit}}20m{{/kube-system.addon-vpc-block-csi-driver-configmap.LivenessProbeCPULimit}}"
              memory: "{{kube-system.addon-vpc-block-csi-driver-configmap.LivenessProbeMemoryLimit}}{{^kube-system.addon-vpc-block-csi-driver-configmap.LivenessProbeMemoryLimit}}40Mi{{/kube-system.addon-vpc-block-csi-driver-configmap.LivenessProbeMemoryLimit}}"
            requests:
              cpu: "{{kube-system.addon-vpc-block-csi-driver-configmap.LivenessProbeCPURequest}}{{^kube-system.addon-vpc-block-csi-driver-configmap.LivenessProbeCPURequest}}5m{{/kube-system.addon-vpc-block-csi-driver-configmap.LivenessProbeCPURequest}}"
              memory: "{{kube-system.addon-vpc-block-csi-driver-configmap.LivenessProbeMemoryRequest}}{{^kube-system.addon-vpc-block-csi-driver-configmap.LivenessProbeMemoryRequest}}10Mi{{/kube-system.addon-vpc-block-csi-driver-configmap.LivenessProbeMemoryRequest}}"
          volumeMounts:
            - name: socket-dir
              mountPath: /csi
      volumes:
        - name: vault-token
          projected:
            sources:
            - serviceAccountToken:
                path: vault-token
                expirationSeconds: 600
        - name: socket-dir
          emptyDir: {}
        - name: customer-auth
          secret:
<<<<<<< HEAD
            secretName: storage-secret-store
  volumeClaimTemplates: []
=======
            secretName: storage-secret-store
>>>>>>> cceee5b2
<|MERGE_RESOLUTION|>--- conflicted
+++ resolved
@@ -208,9 +208,5 @@
           emptyDir: {}
         - name: customer-auth
           secret:
-<<<<<<< HEAD
             secretName: storage-secret-store
   volumeClaimTemplates: []
-=======
-            secretName: storage-secret-store
->>>>>>> cceee5b2
